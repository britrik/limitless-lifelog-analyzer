--- conflicted
+++ resolved
@@ -11,12 +11,7 @@
     "isolatedModules": true,
     "noEmit": true,
     "jsx": "react-jsx",
-<<<<<<< HEAD
-=======
     "esModuleInterop": true,
-
-    /* Linting */
->>>>>>> 7ad97f9c
     "strict": true,
     "noUnusedLocals": true,
     "noUnusedParameters": true,
