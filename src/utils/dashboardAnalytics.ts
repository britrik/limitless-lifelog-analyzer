--- conflicted
+++ resolved
@@ -142,17 +142,8 @@
   const startDate = subDays(now, daysToSubtract);
 
   return transcripts.filter(transcript => {
-<<<<<<< HEAD
     const date = safeParseISO(transcript.date, transcript.id);
     return date ? isWithinInterval(date, { start: startDate, end: now }) : false;
-=======
-    try {
-      const date = parseISO(transcript.date); // date-fns parse
-      return isWithinInterval(date, { start: startDate, end: now });
-    } catch {
-      return false;
-    }
->>>>>>> 7ad97f9c
   });
 };
 
@@ -236,7 +227,6 @@
 
 const groupTranscriptsByPeriod = <T>(
   transcripts: Transcript[],
-<<<<<<< HEAD
   groupBy: GroupBy,
   aggregator: (transcript: Transcript, current: T) => T,
   initial: () => T
@@ -250,31 +240,14 @@
       skipped++;
       return;
     }
-=======
-  timeRange: '24h' | '7d' | '30d' | '90d' | 'all',
-  groupBy?: 'hour' | 'day' | 'week' | 'month'
-): ChartDataPoint[] => {
-  const filteredTranscripts = filterTranscriptsByTimeRange(transcripts, timeRange);
->>>>>>> 7ad97f9c
 
     let key: string;
     let sortDate: Date;
 
-<<<<<<< HEAD
     switch (groupBy) {
       case 'day':
         key = format(date, 'MMM dd, yyyy');
         sortDate = startOfDay(date);
-=======
-  // Determine grouping based on time range if not specified
-  if (!groupBy) {
-    switch (timeRange) {
-      case '24h':
-        groupBy = 'hour';
-        break;
-      case '7d':
-        groupBy = 'day';
->>>>>>> 7ad97f9c
         break;
       case 'week':
         const weekStart = startOfWeek(date, { weekStartsOn: 1 });
@@ -291,95 +264,12 @@
         break;
     }
 
-<<<<<<< HEAD
     if (!groups[key]) {
       groups[key] = { data: initial(), sortDate };
-=======
-  // Group transcripts by time period
-  const groups: Record<string, { transcripts: Transcript[], count: number, sortDate: Date, dateLabel: string }> = {};
-  const now = dayjs();
-
-  if (groupBy === 'hour') {
-    // Pre-seed every hour for the last 24 hours
-    for (let i = 0; i < 24; i++) {
-      const hourStart = now.subtract(i, 'hour').startOf('hour');
-      const key = hourStart.valueOf().toString(); // Timestamp as key
-      groups[key] = {
-        transcripts: [],
-        count: 0,
-        sortDate: hourStart.toDate(),
-        dateLabel: hourStart.format('MMM D, h A') // e.g., Jul 10, 3 PM
-      };
-    }
-  }
-
-  filteredTranscripts.forEach(transcript => {
-    try {
-      const transcriptDayjsDate = dayjs(transcript.date);
-      let key: string;
-      let sortDate: Date;
-      let dateLabel: string;
-
-      switch (groupBy) {
-        case 'hour':
-          const hourStart = transcriptDayjsDate.startOf('hour');
-          key = hourStart.valueOf().toString();
-          sortDate = hourStart.toDate();
-          dateLabel = hourStart.format('MMM D, h A');
-          // Ensure the key exists from pre-seeding, or if a transcript is slightly outside the 24h window due to exact timing
-          if (!groups[key]) {
-            groups[key] = { transcripts: [], count: 0, sortDate, dateLabel };
-          }
-          break;
-        case 'day':
-          // For day, week, month, continue using date-fns for consistency with original logic if preferred, or switch to dayjs
-          const dfnsDate = parseISO(transcript.date); // date-fns for existing logic
-          key = format(dfnsDate, 'MMM dd, yyyy');
-          sortDate = startOfDay(dfnsDate);
-          dateLabel = key;
-          if (!groups[key]) {
-             groups[key] = { transcripts: [], count: 0, sortDate, dateLabel };
-          }
-          break;
-        case 'week':
-          const dfnsDateW = parseISO(transcript.date);
-          const weekStart = startOfWeek(dfnsDateW, { weekStartsOn: 1 }); // Monday start
-          key = format(weekStart, 'MMM dd, yyyy');
-          sortDate = weekStart;
-          dateLabel = key;
-           if (!groups[key]) {
-             groups[key] = { transcripts: [], count: 0, sortDate, dateLabel };
-          }
-          break;
-        case 'month':
-          const dfnsDateM = parseISO(transcript.date);
-          key = format(dfnsDateM, 'MMM yyyy');
-          sortDate = startOfMonth(dfnsDateM);
-          dateLabel = key;
-           if (!groups[key]) {
-             groups[key] = { transcripts: [], count: 0, sortDate, dateLabel };
-          }
-          break;
-        default: // Should not happen
-          const dfnsDateDef = parseISO(transcript.date);
-          key = format(dfnsDateDef, 'MMM dd, yyyy');
-          sortDate = startOfDay(dfnsDateDef);
-          dateLabel = key;
-           if (!groups[key]) {
-             groups[key] = { transcripts: [], count: 0, sortDate, dateLabel };
-          }
-      }
-
-      groups[key].transcripts.push(transcript);
-      groups[key].count = groups[key].transcripts.length; // Update count based on transcripts array
-    } catch {
-      // Skip invalid dates
->>>>>>> 7ad97f9c
     }
     groups[key].data = aggregator(transcript, groups[key].data);
   });
 
-<<<<<<< HEAD
   // Log if many skipped
   if (skipped / transcripts.length > 0.1) {
     console.warn(`High skip rate in grouping: ${skipped}/${transcripts.length} transcripts due to invalid dates.`);
@@ -391,24 +281,49 @@
 // Generate chart data for activity over time
 export const generateActivityChartData = (
   transcripts: Transcript[],
-  timeRange: '7d' | '30d' | '90d' | 'all',
-  customGroupBy?: GroupBy
+  timeRange: '24h' | '7d' | '30d' | '90d' | 'all',
+  customGroupBy?: GroupBy | 'hour'
 ): ChartDataResponse => {
   const filtered = filterTranscriptsByTimeRange(transcripts, timeRange);
   if (filtered.length === 0) {
     return { data: [], status: 'no-data', message: 'No transcripts found for the selected period.' };
   }
 
-  const groupBy = customGroupBy ?? getGroupByFromTimeRange(timeRange);
+  const inferredGroupBy: GroupBy = getGroupByFromTimeRange(timeRange === '24h' ? '7d' : timeRange);
+  const groupBy = (customGroupBy ?? (timeRange === '24h' ? 'hour' : inferredGroupBy)) as GroupBy | 'hour';
+
+  if (groupBy === 'hour') {
+    const nowHour = dayjs().startOf('hour');
+    const buckets: Record<string, { count: number; sortDate: Date; label: string }> = {};
+    for (let i = 0; i < 24; i++) {
+      const hour = nowHour.subtract(i, 'hour');
+      const key = hour.valueOf().toString();
+      buckets[key] = { count: 0, sortDate: hour.toDate(), label: hour.format('MMM D, h A') };
+    }
+    filtered.forEach(t => {
+      const d = dayjs(t.date);
+      if (!d.isValid()) return;
+      const h = d.startOf('hour');
+      const key = h.valueOf().toString();
+      if (!buckets[key]) buckets[key] = { count: 0, sortDate: h.toDate(), label: h.format('MMM D, h A') };
+      buckets[key].count += 1;
+    });
+    const data = Object.values(buckets)
+      .sort((a, b) => a.sortDate.getTime() - b.sortDate.getTime())
+      .map(({ label, count }) => ({ date: label, value: count, label: `${count} recording${count !== 1 ? 's' : ''}` }));
+    const status = data.length ? 'success' : 'no-data';
+    return { data, status, message: status === 'no-data' ? 'No activity data to display.' : undefined };
+  }
+
   const { groups } = groupTranscriptsByPeriod(
     filtered,
-    groupBy,
+    groupBy as GroupBy,
     (t, current: Transcript[]) => [...current, t],
     () => []
   );
 
   const data = Object.entries(groups)
-    .map(([date, { data: ts, sortDate }]) => ({
+    .map(([date, { data: ts }]) => ({
       date,
       value: ts.length,
       label: `${ts.length} recording${ts.length !== 1 ? 's' : ''}`,
@@ -417,44 +332,57 @@
 
   const status = data.length ? 'success' : 'no-data';
   return { data, status, message: status === 'no-data' ? 'No activity data to display.' : undefined };
-=======
-  // For hourly, ensure all pre-seeded hours are included even if count is 0
-  // For other groupings, Object.values will only include groups with actual data
-
-  return Object.values(groups) // Use Object.values to get all group objects
-    .map(group => ({
-      date: group.dateLabel, // Use the stored dateLabel (e.g., 'Jul 10, 3 PM' or 'MMM dd, yyyy')
-      value: group.count,
-      label: `${group.count} recording${group.count !== 1 ? 's' : ''}`,
-      _sortDate: group.sortDate,
-    }))
-    .sort((a, b) => a._sortDate.getTime() - b._sortDate.getTime())
-    .map(({ _sortDate, ...rest }) => rest);
->>>>>>> 7ad97f9c
 };
 
 // Generate duration chart data
 export const generateDurationChartData = (
   transcripts: Transcript[],
-<<<<<<< HEAD
-  timeRange: '7d' | '30d' | '90d' | 'all',
-  customGroupBy?: GroupBy
+  timeRange: '24h' | '7d' | '30d' | '90d' | 'all',
+  customGroupBy?: GroupBy | 'hour'
 ): ChartDataResponse => {
   const filtered = filterTranscriptsByTimeRange(transcripts, timeRange);
   if (filtered.length === 0) {
     return { data: [], status: 'no-data', message: 'No transcripts found for the selected period.' };
   }
 
-  const groupBy = customGroupBy ?? getGroupByFromTimeRange(timeRange);
+  const inferredGroupBy: GroupBy = getGroupByFromTimeRange(timeRange === '24h' ? '7d' : timeRange);
+  const groupBy = (customGroupBy ?? (timeRange === '24h' ? 'hour' : inferredGroupBy)) as GroupBy | 'hour';
+
+  if (groupBy === 'hour') {
+    const nowHour = dayjs().startOf('hour');
+    const buckets: Record<string, { duration: number; sortDate: Date; label: string }> = {};
+    for (let i = 0; i < 24; i++) {
+      const hour = nowHour.subtract(i, 'hour');
+      const key = hour.valueOf().toString();
+      buckets[key] = { duration: 0, sortDate: hour.toDate(), label: hour.format('MMM D, h A') };
+    }
+    filtered.forEach(t => {
+      const d = dayjs(t.date);
+      if (!d.isValid()) return;
+      const h = d.startOf('hour');
+      const key = h.valueOf().toString();
+      if (!buckets[key]) buckets[key] = { duration: 0, sortDate: h.toDate(), label: h.format('MMM D, h A') };
+      buckets[key].duration += estimateDuration(t);
+    });
+    const data = Object.values(buckets)
+      .sort((a, b) => a.sortDate.getTime() - b.sortDate.getTime())
+      .map(({ label, duration }) => {
+        const value = isNaN(duration) ? 0 : Math.round(duration * 10) / 10;
+        return { date: label, value, label: `${value} hours` };
+      });
+    const status = data.length ? 'success' : 'no-data';
+    return { data, status, message: status === 'no-data' ? 'No duration data to display.' : undefined };
+  }
+
   const { groups } = groupTranscriptsByPeriod(
     filtered,
-    groupBy,
+    groupBy as GroupBy,
     (t, current: number) => current + estimateDuration(t),
     () => 0
   );
 
   const data = Object.entries(groups)
-    .map(([date, { data: duration, sortDate }]) => {
+    .map(([date, { data: duration }]) => {
       const value = isNaN(duration) ? 0 : Math.round(duration * 10) / 10;
       return { date, value, label: `${value} hours` };
     })
@@ -462,122 +390,6 @@
 
   const status = data.length ? 'success' : 'no-data';
   return { data, status, message: status === 'no-data' ? 'No duration data to display.' : undefined };
-=======
-  timeRange: '24h' | '7d' | '30d' | '90d' | 'all'
-): ChartDataPoint[] => {
-  const filteredTranscripts = filterTranscriptsByTimeRange(transcripts, timeRange);
-
-  if (filteredTranscripts.length === 0) return [];
-
-  // Determine grouping based on time range
-  let groupBy: 'hour' | 'day' | 'week' | 'month';
-  switch (timeRange) {
-    case '24h':
-      groupBy = 'hour';
-      break;
-    case '7d':
-      groupBy = 'day';
-      break;
-    case '30d':
-      groupBy = 'day';
-      break;
-    case '90d':
-      groupBy = 'week';
-      break;
-    case 'all':
-      groupBy = 'month';
-      break;
-  }
-
-  // Group by time period and sum durations
-  const groups: Record<string, { duration: number, sortDate: Date, dateLabel: string }> = {};
-  const now = dayjs();
-
-  if (groupBy === 'hour') {
-    // Pre-seed every hour for the last 24 hours
-    for (let i = 0; i < 24; i++) {
-      const hourStart = now.subtract(i, 'hour').startOf('hour');
-      const key = hourStart.valueOf().toString();
-      groups[key] = {
-        duration: 0,
-        sortDate: hourStart.toDate(),
-        dateLabel: hourStart.format('MMM D, h A')
-      };
-    }
-  }
-
-  filteredTranscripts.forEach(transcript => {
-    try {
-      const transcriptDayjsDate = dayjs(transcript.date);
-      let key: string;
-      let sortDate: Date;
-      let dateLabel: string;
-
-      switch (groupBy) {
-        case 'hour':
-          const hourStart = transcriptDayjsDate.startOf('hour');
-          key = hourStart.valueOf().toString();
-          sortDate = hourStart.toDate();
-          dateLabel = hourStart.format('MMM D, h A');
-          if (!groups[key]) {
-            groups[key] = { duration: 0, sortDate, dateLabel };
-          }
-          break;
-        case 'day':
-          const dfnsDate = parseISO(transcript.date);
-          key = format(dfnsDate, 'MMM dd, yyyy');
-          sortDate = startOfDay(dfnsDate);
-          dateLabel = key;
-          if (!groups[key]) {
-             groups[key] = { duration: 0, sortDate, dateLabel };
-          }
-          break;
-        case 'week':
-          const dfnsDateW = parseISO(transcript.date);
-          const weekStart = startOfWeek(dfnsDateW, { weekStartsOn: 1 });
-          key = format(weekStart, 'MMM dd, yyyy');
-          sortDate = weekStart;
-          dateLabel = key;
-           if (!groups[key]) {
-             groups[key] = { duration: 0, sortDate, dateLabel };
-          }
-          break;
-        case 'month':
-          const dfnsDateM = parseISO(transcript.date);
-          key = format(dfnsDateM, 'MMM yyyy');
-          sortDate = startOfMonth(dfnsDateM);
-          dateLabel = key;
-           if (!groups[key]) {
-             groups[key] = { duration: 0, sortDate, dateLabel };
-          }
-          break;
-        default:
-          const dfnsDateDef = parseISO(transcript.date);
-          key = format(dfnsDateDef, 'MMM dd, yyyy');
-          sortDate = startOfDay(dfnsDateDef);
-          dateLabel = key;
-          if (!groups[key]) {
-            groups[key] = { duration: 0, sortDate, dateLabel };
-          }
-      }
-
-      const duration = estimateDuration(transcript.content);
-      groups[key].duration += duration;
-    } catch {
-      // Skip invalid dates
-    }
-  });
-
-  return Object.values(groups)
-    .map(group => ({
-      date: group.dateLabel,
-      value: Math.round(group.duration * 10) / 10, // Round to 1 decimal place
-      label: `${Math.round(group.duration * 10) / 10} hours`,
-      _sortDate: group.sortDate,
-    }))
-    .sort((a, b) => a._sortDate.getTime() - b._sortDate.getTime())
-    .map(({ _sortDate, ...rest }) => rest);
->>>>>>> 7ad97f9c
 };
 
 // Get recent activity items
@@ -666,19 +478,49 @@
 // Generate conversation density chart data (WPM over time)
 export const generateConversationDensityData = (
   transcripts: Transcript[],
-<<<<<<< HEAD
-  timeRange: '7d' | '30d' | '90d' | 'all',
-  customGroupBy?: GroupBy
+  timeRange: '24h' | '7d' | '30d' | '90d' | 'all',
+  customGroupBy?: GroupBy | 'hour'
 ): ChartDataResponse => {
   const filtered = filterTranscriptsByTimeRange(transcripts, timeRange);
   if (filtered.length === 0) {
     return { data: [], status: 'no-data', message: 'No transcripts found for the selected period.' };
   }
 
-  const groupBy = customGroupBy ?? getGroupByFromTimeRange(timeRange);
+  const inferredGroupBy: GroupBy = getGroupByFromTimeRange(timeRange === '24h' ? '7d' : timeRange);
+  const groupBy = (customGroupBy ?? (timeRange === '24h' ? 'hour' : inferredGroupBy)) as GroupBy | 'hour';
+
+  if (groupBy === 'hour') {
+    const nowHour = dayjs().startOf('hour');
+    const buckets: Record<string, { totalWords: number; totalMinutes: number; sortDate: Date; label: string }> = {};
+    for (let i = 0; i < 24; i++) {
+      const hour = nowHour.subtract(i, 'hour');
+      const key = hour.valueOf().toString();
+      buckets[key] = { totalWords: 0, totalMinutes: 0, sortDate: hour.toDate(), label: hour.format('MMM D, h A') };
+    }
+    filtered.forEach(t => {
+      const words = Math.round(t.content.length / 5);
+      const minutes = Math.max(1, estimateDuration(t) * 60);
+      const d = dayjs(t.date);
+      if (!d.isValid()) return;
+      const h = d.startOf('hour');
+      const key = h.valueOf().toString();
+      if (!buckets[key]) buckets[key] = { totalWords: 0, totalMinutes: 0, sortDate: h.toDate(), label: h.format('MMM D, h A') };
+      buckets[key].totalWords += words;
+      buckets[key].totalMinutes += minutes;
+    });
+    const data = Object.values(buckets)
+      .sort((a, b) => a.sortDate.getTime() - b.sortDate.getTime())
+      .map(({ label, totalWords, totalMinutes }) => {
+        const value = totalMinutes > 0 ? Math.round((totalWords / totalMinutes) * 10) / 10 : 0;
+        return { date: label, value, label: `${value} WPM` };
+      });
+    const status = data.length ? 'success' : 'no-data';
+    return { data, status, message: status === 'no-data' ? 'No density data to display.' : undefined };
+  }
+
   const { groups } = groupTranscriptsByPeriod(
     filtered,
-    groupBy,
+    groupBy as GroupBy,
     (t, current: { totalWords: number; totalMinutes: number }) => {
       const wordCount = Math.round(t.content.length / 5);
       const minutes = Math.max(1, estimateDuration(t) * 60);
@@ -688,7 +530,7 @@
   );
 
   const data = Object.entries(groups)
-    .map(([date, { data: { totalWords, totalMinutes }, sortDate }]) => {
+    .map(([date, { data: { totalWords, totalMinutes } }]) => {
       const wpm = totalMinutes > 0 ? totalWords / totalMinutes : 0;
       const value = Math.round(wpm * 10) / 10;
       return { date, value, label: `${value} WPM` };
@@ -697,127 +539,6 @@
 
   const status = data.length ? 'success' : 'no-data';
   return { data, status, message: status === 'no-data' ? 'No density data to display.' : undefined };
-=======
-  timeRange: '24h' | '7d' | '30d' | '90d' | 'all'
-): ChartDataPoint[] => {
-  const filteredTranscripts = filterTranscriptsByTimeRange(transcripts, timeRange);
-
-  if (filteredTranscripts.length === 0) return [];
-
-  // Determine grouping based on time range
-  let groupBy: 'hour' | 'day' | 'week' | 'month'; // Added 'hour'
-  switch (timeRange) {
-    case '24h': // Added '24h' case
-      groupBy = 'hour';
-      break;
-    case '7d':
-      groupBy = 'day';
-      break;
-    case '30d':
-      groupBy = 'day';
-      break;
-    case '90d':
-      groupBy = 'week';
-      break;
-    case 'all':
-      groupBy = 'month';
-      break;
-  }
-
-  // Group by time period and calculate average conversation density
-  const groups: Record<string, { totalWords: number; totalDuration: number; count: number; sortDate: Date; dateLabel: string }> = {};
-  const now = dayjs();
-
-  if (groupBy === 'hour') {
-    for (let i = 0; i < 24; i++) {
-      const hourStart = now.subtract(i, 'hour').startOf('hour');
-      const key = hourStart.valueOf().toString();
-      groups[key] = {
-        totalWords: 0,
-        totalDuration: 0,
-        count: 0,
-        sortDate: hourStart.toDate(),
-        dateLabel: hourStart.format('MMM D, h A')
-      };
-    }
-  }
-
-  filteredTranscripts.forEach(transcript => {
-    try {
-      const transcriptDayjsDate = dayjs(transcript.date);
-      let key: string;
-      let sortDate: Date;
-      let dateLabel: string;
-
-      switch (groupBy) {
-        case 'hour':
-          const hourStart = transcriptDayjsDate.startOf('hour');
-          key = hourStart.valueOf().toString();
-          sortDate = hourStart.toDate();
-          dateLabel = hourStart.format('MMM D, h A');
-          if (!groups[key]) {
-            groups[key] = { totalWords: 0, totalDuration: 0, count: 0, sortDate, dateLabel };
-          }
-          break;
-        case 'day':
-          const dfnsDate = parseISO(transcript.date);
-          key = format(dfnsDate, 'MMM dd, yyyy');
-          sortDate = startOfDay(dfnsDate);
-          dateLabel = key;
-          if (!groups[key]) {
-             groups[key] = { totalWords: 0, totalDuration: 0, count: 0, sortDate, dateLabel };
-          }
-          break;
-        case 'week':
-          const dfnsDateW = parseISO(transcript.date);
-          const weekStart = startOfWeek(dfnsDateW, { weekStartsOn: 1 });
-          key = format(weekStart, 'MMM dd, yyyy');
-          sortDate = weekStart;
-          dateLabel = key;
-           if (!groups[key]) {
-             groups[key] = { totalWords: 0, totalDuration: 0, count: 0, sortDate, dateLabel };
-          }
-          break;
-        case 'month':
-          const dfnsDateM = parseISO(transcript.date);
-          key = format(dfnsDateM, 'MMM yyyy');
-          sortDate = startOfMonth(dfnsDateM);
-          dateLabel = key;
-           if (!groups[key]) {
-             groups[key] = { totalWords: 0, totalDuration: 0, count: 0, sortDate, dateLabel };
-          }
-          break;
-        default:
-          const dfnsDateDef = parseISO(transcript.date);
-          key = format(dfnsDateDef, 'MMM dd, yyyy');
-          sortDate = startOfDay(dfnsDateDef);
-          dateLabel = key;
-          if (!groups[key]) {
-            groups[key] = { totalWords: 0, totalDuration: 0, count: 0, sortDate, dateLabel };
-          }
-      }
-
-      const wordCount = Math.round(transcript.content.length / 5);
-      const durationMinutes = Math.max(1, wordCount / 150);
-
-      groups[key].totalWords += wordCount;
-      groups[key].totalDuration += durationMinutes;
-      groups[key].count += 1;
-    } catch {
-      // Skip invalid dates
-    }
-  });
-
-  return Object.values(groups)
-    .map(data => ({
-      date: data.dateLabel,
-      value: data.totalDuration > 0 ? Math.round((data.totalWords / data.totalDuration) * 10) / 10 : 0,
-      label: `${data.totalDuration > 0 ? Math.round((data.totalWords / data.totalDuration) * 10) / 10 : 0} WPM`,
-      _sortDate: data.sortDate,
-    }))
-    .sort((a, b) => a._sortDate.getTime() - b._sortDate.getTime())
-    .map(({ _sortDate, ...rest }) => rest);
->>>>>>> 7ad97f9c
 };
 
 // Generate hourly activity pattern data
@@ -860,70 +581,20 @@
 // Generate sentiment trend data
 export const generateSentimentTrendData = async (
   transcripts: Transcript[],
-<<<<<<< HEAD
-  timeRange: '7d' | '30d' | '90d' | 'all',
-  customGroupBy?: GroupBy
+  timeRange: '24h' | '7d' | '30d' | '90d' | 'all',
+  customGroupBy?: GroupBy | 'hour'
 ): Promise<ChartDataResponse> => {
   const filtered = filterTranscriptsByTimeRange(transcripts, timeRange);
   if (filtered.length === 0) {
     return { data: [], status: 'no-data', message: 'No transcripts found for the selected period.' };
   }
 
-  const groupBy = customGroupBy ?? getGroupByFromTimeRange(timeRange);
-
-  // Process sentiments async (batch for perf, but simple Promise.all here)
+  const inferredGroupBy: GroupBy = getGroupByFromTimeRange(timeRange === '24h' ? '7d' : timeRange);
+  const groupBy = (customGroupBy ?? (timeRange === '24h' ? 'hour' : inferredGroupBy)) as GroupBy | 'hour';
+
   const processTranscriptSentiment = async (transcript: Transcript): Promise<number> => {
     if (sentimentCache.has(transcript.id)) return sentimentCache.get(transcript.id) ?? 0;
-=======
-  timeRange: '24h' | '7d' | '30d' | '90d' | 'all'
-): ChartDataPoint[] => {
-  const filteredTranscripts = filterTranscriptsByTimeRange(transcripts, timeRange);
-
-  if (filteredTranscripts.length === 0) return [];
-
-  // Determine grouping based on time range
-  let groupBy: 'hour' | 'day' | 'week' | 'month'; // Added 'hour'
-  switch (timeRange) {
-    case '24h': // Added '24h' case
-      groupBy = 'hour';
-      break;
-    case '7d':
-      groupBy = 'day';
-      break;
-    case '30d':
-      groupBy = 'day';
-      break;
-    case '90d':
-      groupBy = 'week';
-      break;
-    case 'all':
-      groupBy = 'month';
-      break;
-  }
-
-  // Group by time period and calculate sentiment proxy
-  const groups: Record<string, { sentimentSum: number; count: number; sortDate: Date; dateLabel: string }> = {};
-  const now = dayjs();
-
-  if (groupBy === 'hour') {
-    for (let i = 0; i < 24; i++) {
-      const hourStart = now.subtract(i, 'hour').startOf('hour');
-      const key = hourStart.valueOf().toString();
-      groups[key] = {
-        sentimentSum: 0,
-        count: 0,
-        sortDate: hourStart.toDate(),
-        dateLabel: hourStart.format('MMM D, h A')
-      };
-    }
-  }
-
-  const positiveWordsList = ['good', 'great', 'excellent', 'amazing', 'wonderful', 'fantastic', 'love', 'like', 'enjoy', 'happy', 'excited', 'awesome', 'perfect', 'brilliant', 'outstanding'];
-  const negativeWordsList = ['bad', 'terrible', 'awful', 'hate', 'dislike', 'frustrated', 'angry', 'sad', 'disappointed', 'worried', 'stressed', 'difficult', 'problem', 'issue', 'wrong'];
->>>>>>> 7ad97f9c
-
     try {
-<<<<<<< HEAD
       const result = await performAnalysis(transcript.content, AnalysisType.SENTIMENT);
       const score = typeof result.data?.score === 'number' ? result.data.score : 0;
       const finalScore = Math.max(-100, Math.min(100, score));
@@ -933,85 +604,41 @@
       console.error(`Sentiment error for ${transcript.id}: ${error}. Defaulting to 0.`);
       sentimentCache.set(transcript.id, 0);
       return 0;
-=======
-      const transcriptDayjsDate = dayjs(transcript.date);
-      let key: string;
-      let sortDate: Date;
-      let dateLabel: string;
-
-      switch (groupBy) {
-        case 'hour':
-          const hourStart = transcriptDayjsDate.startOf('hour');
-          key = hourStart.valueOf().toString();
-          sortDate = hourStart.toDate();
-          dateLabel = hourStart.format('MMM D, h A');
-          if (!groups[key]) {
-            groups[key] = { sentimentSum: 0, count: 0, sortDate, dateLabel };
-          }
-          break;
-        case 'day':
-          const dfnsDate = parseISO(transcript.date);
-          key = format(dfnsDate, 'MMM dd, yyyy');
-          sortDate = startOfDay(dfnsDate);
-          dateLabel = key;
-          if (!groups[key]) {
-             groups[key] = { sentimentSum: 0, count: 0, sortDate, dateLabel };
-          }
-          break;
-        case 'week':
-          const dfnsDateW = parseISO(transcript.date);
-          const weekStart = startOfWeek(dfnsDateW, { weekStartsOn: 1 });
-          key = format(weekStart, 'MMM dd, yyyy');
-          sortDate = weekStart;
-          dateLabel = key;
-           if (!groups[key]) {
-             groups[key] = { sentimentSum: 0, count: 0, sortDate, dateLabel };
-          }
-          break;
-        case 'month':
-          const dfnsDateM = parseISO(transcript.date);
-          key = format(dfnsDateM, 'MMM yyyy');
-          sortDate = startOfMonth(dfnsDateM);
-          dateLabel = key;
-           if (!groups[key]) {
-             groups[key] = { sentimentSum: 0, count: 0, sortDate, dateLabel };
-          }
-          break;
-        default:
-          const dfnsDateDef = parseISO(transcript.date);
-          key = format(dfnsDateDef, 'MMM dd, yyyy');
-          sortDate = startOfDay(dfnsDateDef);
-          dateLabel = key;
-          if (!groups[key]) {
-            groups[key] = { sentimentSum: 0, count: 0, sortDate, dateLabel };
-          }
-      }
-
-      const content = transcript.content.toLowerCase();
-      const positiveCount = positiveWordsList.reduce((acc, word) => acc + (content.match(new RegExp(`\\b${word}\\b`, 'g')) || []).length, 0);
-      const negativeCount = negativeWordsList.reduce((acc, word) => acc + (content.match(new RegExp(`\\b${word}\\b`, 'g')) || []).length, 0);
-      const wordCount = Math.max(1, Math.round(transcript.content.length / 5)); // Avoid division by zero for sentiment score
-
-      // Simplified sentiment: +1 for each positive, -1 for each negative, normalized by word count (between -100 and 100)
-      // This is a sum of scores for each transcript in the group. We will average it later.
-      const sentimentScore = ((positiveCount - negativeCount) / wordCount) * 100;
-
-      groups[key].sentimentSum += sentimentScore;
-      groups[key].count += 1;
-    } catch {
-      // Skip invalid dates
->>>>>>> 7ad97f9c
     }
   };
 
-<<<<<<< HEAD
-  // Get sentiments in parallel
   const sentiments = await Promise.all(filtered.map(async t => ({ transcript: t, score: await processTranscriptSentiment(t) })));
 
-  // Group using utility
+  if (groupBy === 'hour') {
+    const nowHour = dayjs().startOf('hour');
+    const buckets: Record<string, { sum: number; count: number; sortDate: Date; label: string }> = {};
+    for (let i = 0; i < 24; i++) {
+      const hour = nowHour.subtract(i, 'hour');
+      const key = hour.valueOf().toString();
+      buckets[key] = { sum: 0, count: 0, sortDate: hour.toDate(), label: hour.format('MMM D, h A') };
+    }
+    sentiments.forEach(({ transcript, score }) => {
+      const d = dayjs(transcript.date);
+      if (!d.isValid()) return;
+      const h = d.startOf('hour');
+      const key = h.valueOf().toString();
+      if (!buckets[key]) buckets[key] = { sum: 0, count: 0, sortDate: h.toDate(), label: h.format('MMM D, h A') };
+      buckets[key].sum += score;
+      buckets[key].count += 1;
+    });
+    const data = Object.values(buckets)
+      .sort((a, b) => a.sortDate.getTime() - b.sortDate.getTime())
+      .map(({ label, sum, count }) => {
+        const value = count > 0 ? Math.round((sum / count) * 10) / 10 : 0;
+        return { date: label, value, label: `${value} sentiment score` };
+      });
+    const status = data.length ? 'success' : 'no-data';
+    return { data, status, message: status === 'no-data' ? 'No sentiment data to display.' : undefined };
+  }
+
   const { groups, skipped } = groupTranscriptsByPeriod(
     sentiments.map(({ transcript, score }) => ({ ...transcript, score } as Transcript & { score: number })),
-    groupBy,
+    groupBy as GroupBy,
     (t, current: { sum: number; count: number }) => ({ sum: current.sum + t.score, count: current.count + 1 }),
     () => ({ sum: 0, count: 0 })
   );
@@ -1021,27 +648,12 @@
   }
 
   const data = Object.entries(groups)
-    .map(([date, { data: { sum, count }, sortDate }]) => {
-      const avg = count > 0 ? Math.round((sum / count) * 10) / 10 : 0;
-      return { date, value: avg, label: `${avg} sentiment score` };
+    .map(([date, { data: { sum, count } }]) => {
+      const value = count > 0 ? Math.round((sum / count) * 10) / 10 : 0;
+      return { date, value, label: `${value} sentiment score` };
     })
     .sort((a, b) => groups[a.date].sortDate.getTime() - groups[b.date].sortDate.getTime());
 
   const status = data.length ? 'success' : 'no-data';
   return { data, status, message: status === 'no-data' ? 'No sentiment data to display.' : undefined };
-};
-=======
-  return Object.values(groups)
-    .map(data => {
-      const avgSentiment = data.count > 0 ? Math.round((data.sentimentSum / data.count) * 10) / 10 : 0;
-      return {
-        date: data.dateLabel,
-        value: avgSentiment,
-        label: `${avgSentiment} sentiment score`,
-        _sortDate: data.sortDate,
-      };
-    })
-    .sort((a, b) => a._sortDate.getTime() - b._sortDate.getTime())
-    .map(({ _sortDate, ...rest }) => rest);
-};
->>>>>>> 7ad97f9c
+};